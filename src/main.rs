use std::env;
<<<<<<< HEAD
use std::sync::{Arc};
use std::time::Duration;
=======
use std::sync::Arc;
>>>>>>> 950f04f3
use colored::{ColoredString, Colorize};
use cli_table::{ Cell, Style, Table};
use tokio::sync::{mpsc, Mutex};
use crate::scanning::tcp::{get_user_agents, scan_tcp, scan_udp};
use chrono::Local;

mod scanning;

#[tokio::main]
async fn main() {
    let args: Vec<_> = env::args().collect();

    if args.len() < 2 {
        println!("{}", "Command not found. Use --help for more information".red());
        eprintln!("{}", "Usage: [params] (<ip> || <url>) <port>".red());
        return;
    }

    if args[1] == "--help" {
        let table = vec![
            vec!["--help".green(), ColoredString::from("Show this help message")],
            vec!["<ip> | <url>".green(), ColoredString::from("IP address to scan or URL")],
            vec!["<port>".green(), ColoredString::from("Port to scan (e.g. 80) default: 1-9999")],
            vec!["--all".green(), ColoredString::from("Scan all ports (1-65535)")],
            vec!["--tcp".green(), ColoredString::from("Scan only TCP ports")],
            vec!["--udp".green(), ColoredString::from("Scan only UDP ports")],
            vec!["--random-agent".green(), ColoredString::from("Use a random user agent")],
            vec!["--ipv6".green(), ColoredString::from("Scan for IPv6 addresses")],
            vec!["--ipv4".green(), ColoredString::from("Scan for IPv4 addresses (default)")],
        ]
            .table()
            .title(vec![
                "Command".cell().bold(true),
                "Description".cell().bold(true),
            ]);

        let table_display = table.display().unwrap();
        println!("{}", table_display);
        println!("{}", "Example Usages".bold());
        println!("{}", "webshot 192.168.1.1 80-443 --all".green());
        println!("{}", "webshot 192.168.1.1 80-443".green());
        println!("{}", "webshot 192.168.1.1 --tcp".green());
        return;
    }

    let time = Local::now().format("%H:%M:%S").to_string();

    let mut ip = String::new();
    println!("{}{} {}", format!("[{}]", time).yellow(), "[WARN]".bright_yellow(), "Webshot 0.1.0. Webshot must not be used for illegal purposes. Webshot developers are not responsible for any illegal activity.".yellow());
    println!("{}{} {}", format!("[{}]", time).yellow(), "[INFO]".blue(), "Webshot is open source to support: https://github.com/yasinldev/webshot".blue());
    println!("{}{} {}", format!("[{}]", time).yellow(), "[INFO]".blue(), "Webshot uses different user agents to scan. Using a random user agent...".blue());

    let ip_type = scanning::dns::resolve_domain(&args[1]).await;

    let mut ports: Vec<u16> = Vec::new();
    if args.len() > 2 {
        if args[2].contains("-") {
            ports = args[2].split('-').map(|s| s.parse().unwrap()).collect();

            if ports.len() != 2 || ports[0] > ports[1] {
                eprintln!("{}{} {}", format!("[{}]", time), "[ERROR]".on_red(), "Invalid Port Range".red());
                return;
            }
        } else {
            ports.push(args[2].parse().unwrap());
        }
    }

    if args.contains(&"--ipv6".to_string()) {
        if let Some(ipv6) = ip_type.ipv6 {
            ip = match ipv6 {
                scanning::dns::IpType::V6(ip) => ip,
                _ => String::new(),
            };
        }
    } else {
        if let Some(ipv4) = ip_type.ipv4 {
            ip = match ipv4 {
                scanning::dns::IpType::V4(ip) => ip,
                _ => String::new(),
            };
        }
    }

    if ports.is_empty() {
        ports = vec![1, 443];
        println!("{}{} {}", format!("[{}]", time).yellow(), "[INFO]".blue(), "No port specified. Scanning default ports 1-443".blue());
    }

    let user_agents = Arc::new(Mutex::new(get_user_agents().await));

    let protocol = if args.contains(&"--udp".to_string()) {
        "UDP"
    } else {
        "TCP"
    };

    let (tx, mut rx) = mpsc::channel(100);

    println!("{}{} {}", format!("[{}]", time).yellow(), "[INFO]".blue(), "Scanning... (This process may take time depending on connection speed)".blue());
    for port in ports[0]..=ports[1] {
        let tx = tx.clone();
        let ip = ip.clone();

        tokio::spawn(async move {
            match protocol {
                "TCP" => {
                    if let Some((open_port, banner, is_open)) = scan_tcp(&ip, port, Duration::from_secs(100)).await {
                        tx.send((open_port, banner, is_open)).await.unwrap();
                    }
                }
                "UDP" => {
                    if let Some((open_port, banner, is_open)) = scan_udp(&ip, port, Duration::from_secs(100)).await {
                        tx.send((open_port, banner, is_open)).await.unwrap();
                    }
                }
                _ => {}
            }
        });
    }

    drop(tx);

    let mut results: Vec<(u16, String, String)> = Vec::new();

    while let Some((open_port, banner, service)) = rx.recv().await {
        results.push((open_port, banner, service));
    }

    println!("{}{} {}", format!("[{}]", time).yellow(), "[INFO]".blue(),"Scan completed".green());
}<|MERGE_RESOLUTION|>--- conflicted
+++ resolved
@@ -1,15 +1,9 @@
 use std::env;
-<<<<<<< HEAD
 use std::sync::{Arc};
-use std::time::Duration;
-=======
-use std::sync::Arc;
->>>>>>> 950f04f3
 use colored::{ColoredString, Colorize};
 use cli_table::{ Cell, Style, Table};
 use tokio::sync::{mpsc, Mutex};
-use crate::scanning::tcp::{get_user_agents, scan_tcp, scan_udp};
-use chrono::Local;
+use crate::scanning::tcp::{get_user_agents, scan_tcp};
 
 mod scanning;
 
@@ -17,7 +11,7 @@
 async fn main() {
     let args: Vec<_> = env::args().collect();
 
-    if args.len() < 2 {
+    if args.len() < 3 {
         println!("{}", "Command not found. Use --help for more information".red());
         eprintln!("{}", "Usage: [params] (<ip> || <url>) <port>".red());
         return;
@@ -50,28 +44,41 @@
         return;
     }
 
-    let time = Local::now().format("%H:%M:%S").to_string();
+    let mut ip = String::new();
+    println!("{}", "webshot 0.1.0. Webshot must not be used for illegal purposes. Webshot developers are not responsible for any illegal activity".yellow());
+    println!("{}", "webshot uses different user agents to scan. Using a random user agent...".yellow());
+    println!("{}: {}", "INFO: If you do not want to use a different user-agent, you must specify this in the parameters".blue(), "--no-agent".on_blue());
 
-    let mut ip = String::new();
-    println!("{}{} {}", format!("[{}]", time).yellow(), "[WARN]".bright_yellow(), "Webshot 0.1.0. Webshot must not be used for illegal purposes. Webshot developers are not responsible for any illegal activity.".yellow());
-    println!("{}{} {}", format!("[{}]", time).yellow(), "[INFO]".blue(), "Webshot is open source to support: https://github.com/yasinldev/webshot".blue());
-    println!("{}{} {}", format!("[{}]", time).yellow(), "[INFO]".blue(), "Webshot uses different user agents to scan. Using a random user agent...".blue());
-
-    let ip_type = scanning::dns::resolve_domain(&args[1]).await;
+    let mut ip_type: scanning::dns::IpAddresses =
+        scanning::dns::IpAddresses {
+            ipv4: None,
+            ipv6: None,
+        };
+    if args[1].contains("http") || args[1].contains("https") {
+        println!("{}", "URI detected. Resolving domain...".green());
+        ip_type = scanning::dns::resolve_domain(&args[1]).await;
+    }
 
     let mut ports: Vec<u16> = Vec::new();
-    if args.len() > 2 {
-        if args[2].contains("-") {
-            ports = args[2].split('-').map(|s| s.parse().unwrap()).collect();
+    if args[2].contains("-") {
+        ports = args[2]
+            .split('-')
+            .map(|s| s.parse().unwrap())
+            .collect();
 
-            if ports.len() != 2 || ports[0] > ports[1] {
-                eprintln!("{}{} {}", format!("[{}]", time), "[ERROR]".on_red(), "Invalid Port Range".red());
-                return;
-            }
-        } else {
-            ports.push(args[2].parse().unwrap());
+        if ports.len() != 2 {
+            println!("{}", "Invalid port range format".red());
+            return;
         }
+
+        if ports[0] > ports[1] {
+            println!("{}", "Invalid port range".red());
+            return;
+        }
+    } else {
+        ports.push(args[2].parse().unwrap());
     }
+
 
     if args.contains(&"--ipv6".to_string()) {
         if let Some(ipv6) = ip_type.ipv6 {
@@ -89,50 +96,44 @@
         }
     }
 
+    // tcp scan
     if ports.is_empty() {
-        ports = vec![1, 443];
-        println!("{}{} {}", format!("[{}]", time).yellow(), "[INFO]".blue(), "No port specified. Scanning default ports 1-443".blue());
+        ports = vec![1, 9999];
+        println!("{}", "No port specified. Scanning default ports 1-9999".green());
     }
+
+    let (tx, mut rx) = mpsc::channel(100);
+
+    // live scanning status
+    println!("{}", "Scanning...".green());
 
     let user_agents = Arc::new(Mutex::new(get_user_agents().await));
 
-    let protocol = if args.contains(&"--udp".to_string()) {
-        "UDP"
+    let mut protocols = None;
+    if args.contains(&"--udp".to_string()) {
+        protocols = Some("UDP");
     } else {
-        "TCP"
-    };
+        protocols = Some("TCP");
+    }
 
-    let (tx, mut rx) = mpsc::channel(100);
+    if ports.len() == 1 {
+        ports.push(ports[0]);
+    }
 
-    println!("{}{} {}", format!("[{}]", time).yellow(), "[INFO]".blue(), "Scanning... (This process may take time depending on connection speed)".blue());
     for port in ports[0]..=ports[1] {
         let tx = tx.clone();
         let ip = ip.clone();
-
+        let cloned_user_agent = user_agents.clone();
         tokio::spawn(async move {
-            match protocol {
-                "TCP" => {
-                    if let Some((open_port, banner, is_open)) = scan_tcp(&ip, port, Duration::from_secs(100)).await {
-                        tx.send((open_port, banner, is_open)).await.unwrap();
-                    }
-                }
-                "UDP" => {
-                    if let Some((open_port, banner, is_open)) = scan_udp(&ip, port, Duration::from_secs(100)).await {
-                        tx.send((open_port, banner, is_open)).await.unwrap();
-                    }
-                }
-                _ => {}
+            if let Some((open_port, banner, is_open)) = scan_tcp(&ip, port, cloned_user_agent, protocols.unwrap()).await {
+                tx.send((open_port, banner, is_open)).await.unwrap();
             }
         });
     }
 
     drop(tx);
 
-    let mut results: Vec<(u16, String, String)> = Vec::new();
+    while let Some((open_port, banner, is_open)) = rx.recv().await {}
 
-    while let Some((open_port, banner, service)) = rx.recv().await {
-        results.push((open_port, banner, service));
-    }
-
-    println!("{}{} {}", format!("[{}]", time).yellow(), "[INFO]".blue(),"Scan completed".green());
+    println!("{}", "Scan completed".green());
 }